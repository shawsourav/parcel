--- conflicted
+++ resolved
@@ -98,20 +98,7 @@
     return this.nodes.get(id);
   }
 
-<<<<<<< HEAD
-  setRootNode(node: TNode): void {
-    this.addNode(node);
-    this.rootNodeId = node.id;
-  }
-
-  getRootNode(): ?TNode {
-    return this.rootNodeId ? this.getNode(this.rootNodeId) : null;
-  }
-
   addEdge(from: NodeId, to: NodeId, type: TEdgeType | NullEdgeType = 0): void {
-=======
-  addEdge(from: NodeId, to: NodeId, type: TEdgeType | null = null): void {
->>>>>>> 3baf990a
     if (!this.getNode(from)) {
       throw new Error(`"from" node '${fromNodeId(from)}' not found`);
     }
@@ -132,19 +119,11 @@
     return this.outboundEdges.hasEdge(from, to, type);
   }
 
-<<<<<<< HEAD
-  getNodesConnectedTo(
-    node: TNode,
-    type: TEdgeType | NullEdgeType | Array<TEdgeType | NullEdgeType> = 0,
-  ): Array<TNode> {
-    assertHasNode(this, node);
-=======
   getNodeIdsConnectedTo(
     nodeId: NodeId,
-    type: TEdgeType | null | Array<TEdgeType | null> = null,
+    type: TEdgeType | NullEdgeType | Array<TEdgeType | NullEdgeType> = 0,
   ): Array<NodeId> {
     this._assertHasNodeId(nodeId);
->>>>>>> 3baf990a
 
     let inboundByType = this.inboundEdges.getEdgesByType(nodeId);
     if (inboundByType == null) {
@@ -173,22 +152,12 @@
     return [...nodes];
   }
 
-<<<<<<< HEAD
-  getNodesConnectedFrom(
-    node: TNode,
-    type: TEdgeType | NullEdgeType | Array<TEdgeType | NullEdgeType> = 0,
-  ): Array<TNode> {
-    assertHasNode(this, node);
-
-    let outboundByType = this.outboundEdges.getEdgesByType(node.id);
-=======
   getNodeIdsConnectedFrom(
     nodeId: NodeId,
-    type: TEdgeType | null | Array<TEdgeType | null> = null,
+    type: TEdgeType | NullEdgeType | Array<TEdgeType | NullEdgeType> = 0,
   ): Array<NodeId> {
     this._assertHasNodeId(nodeId);
     let outboundByType = this.outboundEdges.getEdgesByType(nodeId);
->>>>>>> 3baf990a
     if (outboundByType == null) {
       return [];
     }
@@ -242,18 +211,8 @@
     assert(wasRemoved);
   }
 
-<<<<<<< HEAD
-  removeById(id: NodeId) {
-    let node = nullthrows(this.getNode(id));
-    this.removeNode(node);
-  }
-
-  removeEdges(node: TNode, type: TEdgeType | NullEdgeType = 0) {
-    assertHasNode(this, node);
-=======
-  removeEdges(nodeId: NodeId, type: TEdgeType | null = null) {
+  removeEdges(nodeId: NodeId, type: TEdgeType | NullEdgeType = 0) {
     this._assertHasNodeId(nodeId);
->>>>>>> 3baf990a
 
     for (let to of this.outboundEdges.getEdges(nodeId, type)) {
       this.removeEdge(nodeId, to, type);
@@ -334,15 +293,9 @@
   }
 
   replaceNode(
-<<<<<<< HEAD
-    fromNode: TNode,
-    toNode: TNode,
-    type: TEdgeType | NullEdgeType = 0,
-=======
     fromNodeId: NodeId,
     toNodeId: NodeId,
-    type: TEdgeType | null = null,
->>>>>>> 3baf990a
+    type: TEdgeType | NullEdgeType = 0,
   ): void {
     this._assertHasNodeId(fromNodeId);
     for (let parent of this.inboundEdges.getEdges(fromNodeId, type)) {
@@ -353,19 +306,11 @@
   }
 
   // Update a node's downstream nodes making sure to prune any orphaned branches
-<<<<<<< HEAD
-  replaceNodesConnectedTo(
-    fromNode: TNode,
-    toNodes: $ReadOnlyArray<TNode>,
-    replaceFilter?: null | (TNode => boolean),
-    type?: TEdgeType | NullEdgeType = 0,
-=======
   replaceNodeIdsConnectedTo(
     fromNodeId: NodeId,
     toNodeIds: $ReadOnlyArray<NodeId>,
     replaceFilter?: null | (NodeId => boolean),
-    type?: TEdgeType | null = null,
->>>>>>> 3baf990a
+    type?: TEdgeType | NullEdgeType = 0,
   ): void {
     this._assertHasNodeId(fromNodeId);
 
@@ -389,15 +334,9 @@
   }
 
   traverse<TContext>(
-<<<<<<< HEAD
-    visit: GraphVisitor<TNode, TContext>,
-    startNode: ?TNode,
-    type: TEdgeType | NullEdgeType | Array<TEdgeType | NullEdgeType> = 0,
-=======
     visit: GraphVisitor<NodeId, TContext>,
     startNodeId: ?NodeId,
-    type: TEdgeType | null | Array<TEdgeType | null> = null,
->>>>>>> 3baf990a
+    type: TEdgeType | NullEdgeType | Array<TEdgeType | NullEdgeType> = 0,
   ): ?TContext {
     return this.dfs({
       visit,
@@ -409,27 +348,16 @@
   filteredTraverse<TValue, TContext>(
     filter: (NodeId, TraversalActions) => ?TValue,
     visit: GraphVisitor<TValue, TContext>,
-<<<<<<< HEAD
-    startNode: ?TNode,
+    startNodeId: ?NodeId,
     type?: TEdgeType | Array<TEdgeType | NullEdgeType>,
-=======
-    startNodeId: ?NodeId,
-    type?: TEdgeType | null | Array<TEdgeType | null>,
->>>>>>> 3baf990a
   ): ?TContext {
     return this.traverse(mapVisitor(filter, visit), startNodeId, type);
   }
 
   traverseAncestors<TContext>(
-<<<<<<< HEAD
-    startNode: TNode,
-    visit: GraphVisitor<TNode, TContext>,
-    type: TEdgeType | NullEdgeType | Array<TEdgeType | NullEdgeType> = 0,
-=======
     startNodeId: ?NodeId,
     visit: GraphVisitor<NodeId, TContext>,
-    type: TEdgeType | null | Array<TEdgeType | null> = null,
->>>>>>> 3baf990a
+    type: TEdgeType | NullEdgeType | Array<TEdgeType | NullEdgeType> = 0,
   ): ?TContext {
     return this.dfs({
       visit,
