--- conflicted
+++ resolved
@@ -19,19 +19,12 @@
   __dirname: asset =>
     `var __dirname = ${JSON.stringify(Path.dirname(asset.name))};`,
   __filename: asset => `var __filename = ${JSON.stringify(asset.name)};`,
-<<<<<<< HEAD
-  Buffer: asset => `${genRequire(asset, 'Buffer', 'buffer')}.Buffer;`
-=======
-  Buffer: asset => {
-    asset.addDependency('buffer');
-    return 'var Buffer = require("buffer").Buffer;';
-  },
+  Buffer: asset => `${genRequire(asset, 'Buffer', 'buffer')}.Buffer;`,
   // Prevent AMD defines from working when loading UMD bundles.
   // Ideally the CommonJS check would come before the AMD check, but many
   // existing modules do the checks the opposite way leading to modules
   // not exporting anything to Parcel.
   define: () => 'var define;'
->>>>>>> f226d260
 };
 
 module.exports = {
